import equinox as eqx
import jax
import jax.numpy as jnp

from . import Scenery
from .bbox import overlap_slices
from .frame import Frame
from .module import Module, Parameters
from .renderer import ChannelRenderer
<<<<<<< HEAD
=======
from .spectrum import ArraySpectrum
from .nn import ScorePrior, pad_fwd
>>>>>>> 89ed0bf2

from collections import defaultdict

class Scene(Module):
    """Model of the celestial scene

    This class connects the main functionality of `scarlet2`: the fitting of an :py:class:`~scarlet2.Observation`
    (or several) by a :py:class:`~scarlet2.Source` model (or several). Model parameters can be optimized or samples with
    any method implemented in jax, but this class provides the :py:func:`fit` and :py:func:`sample` methods as built-in
    solutions.
    """
    frame: Frame = eqx.field(static=True)
    """Portion of the sky represented by this model"""
    sources: list
    """List of :py:class:`~scarlet2.Source` comprised in this model"""

    def __init__(self, frame):
        """
        Parameters
        ----------
        frame: `Frame`
            Portion of the sky represented by this model

        Examples
        --------
        The class provides a context so that sources can be added to the same model frame:

        >>> with Scene(model_frame) as scene:
        >>>    Source(center, spectrum, morphology)

        This adds a single source to the list :py:attr:`~scarlet2.Scene.sources` of `scene`.
        The context provides a common definition of the model frame, so that, e.g., `center` can be given
        as :py:class:`astropy.coordinates.SkyCoord` and will automatically be converted to the pixel coordinate in the
        model frame.

        The constructed source does not go out of scope after the `with` context is closed, it is stored in the scene.

        See Also
        --------
        :py:class:`~scarlet2.Scenery`, :py:class:`~scarlet2.Source`
        """
        self.frame = frame
        self.sources = list()

    def __call__(self):
        model = jnp.zeros(self.frame.bbox.shape)
        for source in self.sources:
            model += self.evaluate_source(source)
        return model

    def evaluate_source(self, source):
        """Evaluate a single source in the frame of this scene.

        This method inserts the model of `source` into the proper location in `scene`.

        Parameters
        ----------
        source: :py:class:`~scarlet2.Source`

        Returns
        -------
        array
            Array of the dimension indicated by :py:attr:`shape`.
        """
        model_ = source()
        # cut out region from model, add single source model
        bbox, bbox_ = overlap_slices(self.frame.bbox, source.bbox, return_boxes=True)
        sub_model_ = jax.lax.dynamic_slice(model_, bbox_.start, bbox_.shape)

        # add model_ back in full model
        model = jnp.zeros(self.frame.bbox.shape)
        model = jax.lax.dynamic_update_slice(model, sub_model_, bbox.start)
        return model

    def __enter__(self):
        # context manager to register sources
        # purpose is to provide scene.frame to source inits that will need some of its information
        # also allows us to append the sources automatically to the scene
        Scenery.scene = self
        return self

    def __exit__(self, exc_type, exc_value, traceback):
        Scenery.scene = None

    def sample(self, observations, parameters, seed=0, num_warmup=100, num_samples=200, progress_bar=True, **kwargs):
        """Sample `parameters` of every source in the scene to get posteriors given `observations`.

        This method runs the HMC NUTS sampler from `numpyro` to get parameter posteriors. It uses the likehood of
        `observations` as well as the `prior` attribute set for every :py:class:`~scarlet2.Parameter` in `parameters`.

        Parameters
        ----------
        observations: :py:class:`~scarlet2.Observation` or list
        parameters: :py:class:`~scarlet2.Parameters`
            Parameters to sample. This method will ignore all parameters that are not in this list.
            Every parameter in the list needs to have the attribute `prior` set.
        seed: int, optional
            RNG seed for the sampler
        num_warmup: int, optional
            Number of samples during HMC warm-up
        num_samples: int, optional
            Number of samples to create from tuned HMC
        progress_bar: bool, optional
            Whether to show a progress bar

        Notes
        -----
        Requires `numpyro`

        Returns
        -------
        numpyro.infer.mcmc.MCMC
        """
        # uses numpyro NUTS on all non-fixed parameters
        # requires that those have priors set
        try:
            import numpyro
            import numpyro.distributions as dist
            import numpyro.distributions.constraints as constraints
            from numpyro.infer import MCMC, NUTS
        except ImportError:
            raise ImportError("scarlet2.Scene.sample() requires numpyro.")

        # making sure we can iterate
        if not isinstance(observations, (list, tuple)):
            observations = (observations,)

        # helper class to turn observation likelihood(s) into numpyro distribution
        class ObsDistribution(dist.Distribution):
            support = constraints.real_vector

            def __init__(self, obs, model, validate_args=None):
                self.obs = obs
                self.model = model
                event_shape = jnp.shape(model)
                super().__init__(
                    event_shape=event_shape,
                    validate_args=validate_args,
                )

            def sample(self, key, sample_shape=()):
                raise NotImplementedError

            def mean(self):
                return self.obs.render(self.model)

            @dist.util.validate_sample
            def log_prob(self, value):
                # numpyro needs sampling distribution of data (=value), not likelihood function of parameters
                return self.obs._log_likelihood(self.model, value)

        # find all non-fixed parameters and their priors
        priors = {p.name: p.prior for p in parameters}
        has_none = any(prior is None for prior in priors.values())
        if has_none:
            from pprint import pformat
            msg = f"All parameters need to have priors set. Got:\n{pformat(priors)}"
            raise AttributeError(msg)

        # define the pyro model, where every parameter becomes a sample,
        # and the observations sample from their likelihood given the rendered model
        def pyro_model(model):
            samples = tuple(numpyro.sample(p.name, p.prior) for p in parameters)
            model_ = model.replace(parameters, samples)
            pred = model_()  # create prediction once for all observations
            # dealing with multiple observations
            for i, obs_ in enumerate(observations):
                numpyro.sample(f"obs.{i}", ObsDistribution(obs_, pred), obs=obs_.data)

        from numpyro.infer import MCMC, NUTS

        # use init from current value of model
        try:
            init_strategy = kwargs.pop("init_strategy")
        except KeyError:
            from numpyro.infer.initialization import init_to_value
            from functools import partial
            values = {p.name: p.node for p in parameters}
            init_strategy = partial(init_to_value, values=values)

        nuts_kernel = NUTS(pyro_model, init_strategy=init_strategy, **kwargs)
        mcmc = MCMC(nuts_kernel, num_warmup=num_warmup, num_samples=num_samples, progress_bar=progress_bar)
        rng_key = jax.random.PRNGKey(seed)
        mcmc.run(rng_key, self)
        return mcmc

    def fit(self, observations, parameters, schedule=None, max_iter=100, e_rel=1e-4, progress_bar=True, callback=None,
            **kwargs):
        """Fit model `parameters` of every source in the scene to match `observations`.

        Computes the best-fit parameters of all components in every source by first-order gradient descent with
        the Adam optimizer from `optax`.

        Parameters
        ----------
        observations: :py:class:`~scarlet2.Observation` or list
        parameters: :py:class:`~scarlet2.Parameters`
            Parameters to optimize. This method will ignore all parameters that are not in this list.
        schedule: callable, optional
            A function that maps optimizer step count to value. See :py:class:`optax.Schedule` for details.
        max_iter: int, optional
            Maximum number of optimizer iterations
        e_rel: float, optional
            Upper limit for the relative change in the norm of any parameter to termine the optimization early.
        progress_bar: bool, optional
            Whether to show a progress bar
        callback: callable, optional
            Function to be called on the current state of the optimized scene.
            Signature `callback(scene, convergence, loss) -> None`, where `convergence` is a tree of the same structure
            as `scene`, and `loss` is the current value of the log_posterior.

        Notes
        -----
        Requires `optax`

        Returns
        -------
        Scene
            The scene model with updated parameters
        """
        try:
            import tqdm
            import optax
            import optax._src.base as base
            from numpyro.distributions.transforms import biject_to
        except ImportError:
            raise ImportError("scarlet2.Scene.fit() requires optax and numpyro.")

        # making sure we can iterate
        if not isinstance(observations, (list, tuple)):
            observations = (observations,)
        assert isinstance(parameters, Parameters)

        # make a stepsize tree
        where = lambda model: model.get(parameters)
        replace = tuple(p.stepsize for p in parameters)
        steps = eqx.tree_at(where, self, replace=replace)

        def scale_by_stepsize() -> base.GradientTransformation:
            # adapted from optax.scale_by_param_block_norm()
            def init_fn(params):
                del params
                return base.EmptyState()

            def update_fn(updates, state, params):
                if params is None:
                    raise ValueError(base.NO_PARAMS_MSG)
                updates = jax.tree_util.tree_map(
                    # minus because we want gradient descent
                    lambda u, s, p: None if u is None else -s * u if not callable(s) else -s(p) * u,
                    updates,
                    steps,
                    params,
                    is_leaf=lambda x: x is None,
                )
                return updates, state

            return base.GradientTransformation(init_fn, update_fn)

        # run adam, followed by stepsize adjustments
        optim = optax.chain(
            optax.scale_by_adam(**kwargs),
            optax.scale_by_schedule(schedule if callable(schedule) else lambda x: 1),
            scale_by_stepsize(),
        )

        # transform to unconstrained parameters
        scene = _constraint_replace(self, parameters, inv=True)

        # get optimizer initialized with the optimization parameters
        filter_spec = self.get_filter_spec(parameters)
        if filter_spec is None:
            opt_state = optim.init(scene)
        else:
            opt_state = optim.init(eqx.filter(scene, filter_spec))

        with tqdm.trange(max_iter, disable=not progress_bar) as t:
            for step in t:
                # optimizer step
                scene, loss, opt_state, convergence = _make_step(scene, observations, parameters, optim, opt_state,
                                                                 filter_spec=filter_spec)

                # compute max change across all non-fixed parameters for convergence test
                max_change = jax.tree_util.tree_reduce(lambda a, b: max(a, b), convergence)

                # report current iteration results to callback
                if callback is not None:
                    scene_ = _constraint_replace(scene, parameters)
                    callback(scene_, convergence, loss)

                # Log the loss and max_change in the tqdm progress bar
                t.set_postfix(loss=f"{loss:08.2f}", max_change=f"{max_change:1.6f}")

                # test convergence
                if max_change < e_rel:
                    break

        return _constraint_replace(scene, parameters)  # transform back to constrained variables

    def set_spectra_to_match(self, observations, parameters):
        """Sets the spectra of every source in the scene to match the observations

        Computes the best-fit amplitude of the rendered model of all components in every
        channel of every observation as a linear inverse problem.

        Parameters
        ----------
        observations: :py:class:`~scarlet2.Observation` or list
        parameters: :py:class:`~scarlet2.Parameters`
            Parameters to adjust. This method will ignore all parameters that are not :py:class:`~scarlet.ArraySpectrum`
            or not included in this list.

        Returns
        -------
        None
        """

        if not hasattr(observations, "__iter__"):
            observations = (observations,)

        # extract multi-channel model for every source
        spectrum_parameters = []
        models = []
        for i, src in enumerate(self.sources):
            # search for spectrum in parameters: only works for standard arrays
            if isinstance(src.spectrum, jnp.ndarray):
                for p in parameters:
                    if p.node is src.spectrum:
                        spectrum_parameters.append(i)
                        # update source to have flat spectrum
                        src = eqx.tree_at(lambda src: src.spectrum, src, jnp.ones_like(p.node))
                        break

            # evaluate the model for any source so that fit includes it even if its spectrum is not updated
            model = self.evaluate_source(src)  # assumes all sources are single components

            # check for models with identical initializations, see scarlet repo issue #282
            # if duplicate: raise ValueError
            for l in range(len(models)):
                if jnp.allclose(model, models[l]):
                    message = f"Source {i} has a model identical to source {l}.\n"
                    message += "This is likely not intended, and the second source should be deleted."
                    raise ValueError(message)
            models.append(model)

        models = jnp.array(models)
        K = len(models)

        for obs in observations:
            # independent channels, no mixing
            # solve the linear inverse problem of the amplitudes in every channel
            # given all the rendered morphologies
            # spectrum = (M^T Sigma^-1 M)^-1 M^T Sigma^-1 * im
            C = obs.frame.C
            images = obs.data
            weights = obs.weights
            morphs = jnp.stack([obs.render(model) for model in models], axis=0)
            spectra = jnp.zeros((K, C))
            for c in range(C):
                im = images[c].reshape(-1)
                w = weights[c].reshape(-1)
                m = morphs[:, c, :, :].reshape(K, -1)
                mw = m * w[None, :]
                # check if all components have nonzero flux in c.
                # because of convolutions, flux can be outside the box,
                # so we need to compare weighted flux with unweighted flux,
                # which is the same (up to a constant) for constant weights.
                # so we check if *most* of the flux is from pixels with non-zero weight
                nonzero = jnp.sum(mw, axis=1) / jnp.sum(m, axis=1) / jnp.mean(w) > 0.1
                nonzero = jnp.flatnonzero(nonzero)
                if len(nonzero) == K:
                    covar = jnp.linalg.inv(mw @ m.T)
                    spectra = spectra.at[:, c].set(covar @ m @ (im * w))
                else:
                    covar = jnp.linalg.inv(mw[nonzero] @ m[nonzero].T)
                    spectra = spectra.at[nonzero, c].set(covar @ m[nonzero] @ (im * w))

            # update the parameters with the best-fit spectrum solution
            channel_map = ChannelRenderer(self.frame, obs.frame).channel_map
            noise_bg = 1 / jnp.median(jnp.sqrt(obs.weights), axis=(-2, -1))
            for i in spectrum_parameters:
                src_ = self.sources[i]
                # faint galaxy can have erratic solution, bound from below by noise_bg
                v = src_.spectrum.at[channel_map].set(jnp.maximum(spectra[i], noise_bg))
                self.sources[i] = eqx.tree_at(lambda src: src.spectrum, src_, v)

def _constraint_replace(self, parameters, inv=False):
    # replace any parameter with constraint into unconstrained ones by calling its constraint bijector
    # return transformed pytree
    where_in = lambda model: model.get(parameters)
    param_values = where_in(self)
    if not inv:
        replace = tuple(
            p.constraint_transform(v) if p.constraint is not None else v for p, v in zip(parameters, param_values))
    else:
        replace = tuple(
            p.constraint_transform.inv(v) if p.constraint is not None else v for p, v in zip(parameters, param_values))

    return eqx.tree_at(where_in, self, replace=replace)

# update step for optax optimizer
@eqx.filter_jit
def _make_step(model, observations, parameters, optim, opt_state, filter_spec=None):
    def loss_fn(model):
        if any(param.constraint is not None for param in parameters):
            # parameters now obey constraints
            # transformation happens in the grad path, so gradients are wrt to unconstrained variables
            # likelihood and prior grads transparently apply the Jacobians of these transformations
            model = _constraint_replace(model, parameters)

        pred = model()
        log_like = sum(obs.log_likelihood(pred) for obs in observations)

        param_values = model.get(parameters)

        log_prior = 0

        # Gather parameters with the same ScorePrior for parallel evaluation
        grouped = defaultdict(list) 
        for param, value in zip(parameters, param_values):
            if isinstance(param.prior, ScorePrior):
                grouped[param.prior].append(pad_fwd(value, param.prior._model.shape)[0])
            elif param.prior is not None:
                log_prior += param.prior.log_prob(value) 

        if len(grouped) > 0:
            log_prior += sum(sum(jax.vmap(prior.log_prob)(jnp.stack(arr_list, axis=0)) for prior, arr_list in grouped.items()))

        return -(log_like + log_prior)

    if filter_spec is None:
        loss, grads = eqx.filter_value_and_grad(loss_fn)(model)
    else:
        @eqx.filter_value_and_grad
        def filtered_loss_fn(diff_model, static_model):
            model = eqx.combine(diff_model, static_model)
            return loss_fn(model)

        diff_model, static_model = eqx.partition(model, filter_spec)
        loss, grads = filtered_loss_fn(diff_model, static_model)

    updates, opt_state = optim.update(grads, opt_state, model)
    model_ = eqx.apply_updates(model, updates)

    # for convergence criterion: compute norms of parameters and updates
    norm = lambda x, dx: 0 if dx is None else jnp.linalg.norm(dx) / jnp.linalg.norm(x)
    convergence = jax.tree_util.tree_map(lambda x, dx: norm(x, dx), *(model, updates))

    return model_, loss, opt_state, convergence<|MERGE_RESOLUTION|>--- conflicted
+++ resolved
@@ -7,11 +7,7 @@
 from .frame import Frame
 from .module import Module, Parameters
 from .renderer import ChannelRenderer
-<<<<<<< HEAD
-=======
-from .spectrum import ArraySpectrum
 from .nn import ScorePrior, pad_fwd
->>>>>>> 89ed0bf2
 
 from collections import defaultdict
 
@@ -321,7 +317,7 @@
         ----------
         observations: :py:class:`~scarlet2.Observation` or list
         parameters: :py:class:`~scarlet2.Parameters`
-            Parameters to adjust. This method will ignore all parameters that are not :py:class:`~scarlet.ArraySpectrum`
+            Parameters to adjust. This method will ignore all spectrum parameters that are not arrays
             or not included in this list.
 
         Returns
