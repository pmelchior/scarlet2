import equinox as eqx
import jax
import jax.numpy as jnp

from .bbox import overlap_slices
from .frame import Frame
from .module import Module, rgetattr


class Scenery:
    # static store for context manager
    scene = None

class Scene(Module):
    frame: Frame = eqx.field(static=True)
    sources: list

    def __init__(self, frame):
        self.frame = frame
        self.sources = list()
        super().__post_init__()

    def __call__(self):
        model = jnp.zeros(self.frame.bbox.shape)
        for source in self.sources:
            model_ = source()

            # cut out region from model, add single source model
            bbox, bbox_ = overlap_slices(self.frame.bbox, source.bbox, return_boxes=True)
            sub_model = jax.lax.dynamic_slice(model, bbox.start, bbox.shape)
            sub_model_ = jax.lax.dynamic_slice(model_, bbox_.start, bbox_.shape)
            sub_model += sub_model_

            # add model_ back in full model
            model = jax.lax.dynamic_update_slice(model, sub_model, bbox.start)
        return model

    def __enter__(self):
        # context manager to register sources
        # purpose is to provide scene.frame to source inits that will need some of its information
        # also allows us to append the sources automatically to the scene
        Scenery.scene = self
        return self

    def __exit__(self, exc_type, exc_value, traceback):
        Scenery.scene = None

    def sample(self, observations, num_warmup=50, num_samples=100, **kwargs):
        # uses numpyro NUTS on all non-fixed parameters
        # requires that those have priors set
        try:
            import numpyro
            import numpyro.distributions as dist
            import numpyro.distributions.constraints as constraints
            from numpyro.infer import MCMC, NUTS
        except ImportError:
            raise ImportError("scarlet2.Scene.sample() requires numpyro.")

        # helper class to turn observation likelihood(s) into numpyro distribution
        class ObsDistribution(dist.Distribution):
            support = constraints.real_vector

            def __init__(self, obs, model, validate_args=None):
                self.obs = obs
                self.model = model
                event_shape = jnp.shape(model)
                super().__init__(
                    event_shape=event_shape,
                    validate_args=validate_args,
                )

            def sample(self, key, sample_shape=()):
                raise NotImplementedError

            def mean(self):
                return self.obs.render(self.model)

            @dist.util.validate_sample
            def log_prob(self, value):
                # numpyro needs sampling distribution of data (=value), not likelihood function of parameters
                return self.obs._log_likelihood(self.model, value)

        # find all non-fixed parameters and their priors
        parameters = self.get_parameters(return_info=True)
        priors = {name: info["prior"] for name, (p, info) in parameters.items()}
        has_none = any(prior is None for prior in priors.values())
        if has_none:
            from pprint import pformat
            msg = f"All parameters need to have priors set. Got:\n{pformat(priors)}"
            raise AttributeError(msg)

        # define the pyro model, where every parameter becomes a sample,
        # and the observations sample from their likelihood given the rendered model
        def pyro_model(model, obs=None):
            names = tuple(priors.keys())
            samples = tuple(numpyro.sample(name, prior) for name, prior in priors.items())
            model = model.replace(names, samples)
            pred = model()  # create prediction once for all observations
            # dealing with multiple observations
            if not isinstance(observations, (list, tuple)):
                numpyro.sample('obs', ObsDistribution(obs, pred), obs=obs.data)
            else:
                for i, obs_ in enumerate(obs):
                    numpyro.sample(f'obs.{i}', ObsDistribution(obs_, pred), obs=obs_.data)

        from numpyro.infer import MCMC, NUTS
        nuts_kernel = NUTS(pyro_model, dense_mass=True)
        mcmc = MCMC(nuts_kernel, num_warmup=num_warmup, num_samples=num_samples)
        rng_key = jax.random.PRNGKey(0)
        mcmc.run(rng_key, self, obs=observations)
        return mcmc

    def fit(self, observations, schedule=None, max_iter=100, e_rel=1e-4, progress_bar=True, callback=None, **kwargs):
        # optax fit with adam optimizer
        # Transforms constrained parameters into unconstrained ones
        # and filters out fixed parameters
        # TODO: check alternative optimizers
        try:
            import tqdm
            import optax
            import optax._src.base as base
            from numpyro.distributions.transforms import biject_to
        except ImportError:
            raise ImportError("scarlet2.Scene.fit() requires optax and numpyro.")

        # dealing with multiple observations
        if not isinstance(observations, (list, tuple)):
            observations = (observations,)
        else:
            observations = observations

        # get step sizes for each parameter
        parameters = self.get_parameters(return_info=True)
        stepsizes = {name: info["stepsize"] for name, (p, info) in parameters.items()}
        # make a stepsize tree
        where = lambda model: tuple(rgetattr(model, n) for n in stepsizes.keys())
        replace = tuple(stepsizes.values())
        steps = eqx.tree_at(where, self, replace=replace)

        def scale_by_stepsize() -> base.GradientTransformation:
            # adapted from optax.scale_by_param_block_norm()
            def init_fn(params):
                del params
                return base.EmptyState()

            def update_fn(updates, state, params):
                if params is None:
                    raise ValueError(base.NO_PARAMS_MSG)
                updates = jax.tree_util.tree_map(
                    # lambda u, step, param: -step * u if not callable(step) else -step(param,niter) * u,
                    lambda u, s, p: -s * u if not callable(s) else -s(p) * u,
                    # minus because we want gradient descent
                    updates, steps, params)
                return updates, state

            return base.GradientTransformation(init_fn, update_fn)

        # run adam, followed by stepsize adjustments
        optim = optax.chain(
            optax.scale_by_adam(**kwargs),
            optax.scale_by_schedule(schedule if callable(schedule) else lambda x: 1 ),
            scale_by_stepsize(),
        )

        # transform to unconstrained parameters
        constraint_fn = {name: biject_to(info["constraint"]) for name, (value, info) in parameters.items() if
                         info["constraint"] is not None}
        scene = _constraint_replace(self, constraint_fn, inv=True)

        # get optimizer initialized with the filtered (=non-fixed) parameters
        filter_spec = self.filter_spec
        if filter_spec is None:
            opt_state = optim.init(scene)
        else:
            opt_state = optim.init(eqx.filter(scene, filter_spec))

        with tqdm.trange(max_iter, disable=not progress_bar) as t:
            for step in t:
                # optimizer step
                scene, loss, opt_state, convergence = _make_step(scene, observations, optim, opt_state,
                                                                 filter_spec=filter_spec,
                                                                 constraint_fn=constraint_fn)

                # compute max change across all non-fixed parameters for convergence test
                max_change = jax.tree_util.tree_reduce(lambda a, b: max(a, b), convergence)

                # report current iteration results to callback
                if callback is not None:
                    callback(scene, convergence, loss)

                # Log the loss and max_change in the tqdm progress bar
                t.set_postfix(loss=f"{loss:08.2f}", max_change=f"{max_change:1.6f}")

<<<<<<< HEAD
                # test convergence
                if max_change < e_rel:
                    break

        return _constraint_replace(scene, constraint_fn)  # transform back to constrained variables
=======
                scene = scene_
        return _constraint_replace(scene_, constraint_fn)  # transform back to constrained variables
>>>>>>> 4d17bcc5


def _constraint_replace(self, constraint_fn, inv=False):
    # replace any parameter with constraints into unconstrained ones by calling constraint_fn
    # return transformed pytree
    parameters = self.get_parameters(return_info=True)
    names = tuple(name
                  for name, (value, info) in parameters.items()
                  if info["constraint"] is not None
                  )
    transform = lambda value, fn: fn(value)
    inv_transform = lambda value, fn: fn.inv(value)
    transform = (transform, inv_transform)
    values = tuple(transform[inv](value, constraint_fn[name])
                   for name, (value, info) in parameters.items()
                   if info["constraint"] is not None
                   )
    return self.replace(names, values)


# update step for optax optimizer
@eqx.filter_jit
def _make_step(model, observations, optim, opt_state, filter_spec=None, constraint_fn=None):

    def loss_fn(model):
        if constraint_fn is not None:
            # parameters now obey constraints
            model = _constraint_replace(model, constraint_fn)

        pred = model()
        parameters = model.get_parameters(return_info=True)
        log_like = sum(obs.log_likelihood(pred) for obs in observations)
        log_prior = sum(info["prior"].log_prob(p)
                        for name, (p, info) in parameters.items()
                        if info["prior"] is not None
                        )
        return -(log_like + log_prior)

    if filter_spec is None:
        loss, grads = eqx.filter_value_and_grad(loss_fn)(model)
    else:
        @eqx.filter_value_and_grad
        def filtered_loss_fn(diff_model, static_model):
            model = eqx.combine(diff_model, static_model)
            return loss_fn(model)

        diff_model, static_model = eqx.partition(model, filter_spec)
        loss, grads = filtered_loss_fn(diff_model, static_model)

    updates, opt_state = optim.update(grads, opt_state, model)
    model_ = eqx.apply_updates(model, updates)

    # for convergence criterion: compute norms of parameters and updates
    norm = lambda x, dx: 0 if dx is None else jnp.linalg.norm(dx) / jnp.linalg.norm(x)
    convergence = jax.tree_util.tree_map(lambda x, dx: norm(x, dx), *(model, updates))

    return model_, loss, opt_state, convergence<|MERGE_RESOLUTION|>--- conflicted
+++ resolved
@@ -191,16 +191,11 @@
                 # Log the loss and max_change in the tqdm progress bar
                 t.set_postfix(loss=f"{loss:08.2f}", max_change=f"{max_change:1.6f}")
 
-<<<<<<< HEAD
                 # test convergence
                 if max_change < e_rel:
                     break
 
         return _constraint_replace(scene, constraint_fn)  # transform back to constrained variables
-=======
-                scene = scene_
-        return _constraint_replace(scene_, constraint_fn)  # transform back to constrained variables
->>>>>>> 4d17bcc5
 
 
 def _constraint_replace(self, constraint_fn, inv=False):
