--- conflicted
+++ resolved
@@ -5,13 +5,9 @@
 from . import Scenery
 from .bbox import overlap_slices
 from .frame import Frame
-<<<<<<< HEAD
 from .module import Module, Parameters
-=======
-from .module import Module, rgetattr
 from .renderer import ChannelRenderer
 from .spectrum import ArraySpectrum
->>>>>>> 546bdc96
 
 
 class Scene(Module):
