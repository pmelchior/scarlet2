--- conflicted
+++ resolved
@@ -267,29 +267,14 @@
             # update the parameters with the best-fit spectrum solution
             channel_map = ChannelRenderer(self.frame, obs.frame).channel_map
             noise_bg = 1 / jnp.median(jnp.sqrt(obs.weights), axis=(-2, -1))
-<<<<<<< HEAD
-            for k, (i, src, info) in enumerate(parameters):
-                if not info["fixed"]:
-                    l = update_of[k]
-                    p = src.spectrum.data.at[channel_map].set(spectra[l])
-                    
-                    # faint galaxy can have erratic solution, set them to noise_bg
-                    p.at[channel_map].set(jnp.maximum(p[channel_map], noise_bg))
-                    
-                    self.sources[i] = eqx.tree_at(lambda src: src.spectrum.data, src, p)
-
-def _constraint_replace(self, constraint_fn, inv=False):
-    # replace any parameter with constraints into unconstrained ones by calling constraint_fn
-=======
             for i in spectrum_parameters:
                 src_ = self.sources[i]
                 # faint galaxy can have erratic solution, bound from below by noise_bg
-                v = src_.spectrum.data.at[channel_map].set(jnp.maximum(spectra[i], noise_bg))
+                v = src_.spectrum.data.at[channel_map].set(jnp.maximum(spectra[i][channel_map], noise_bg))
                 self.sources[i] = eqx.tree_at(lambda src: src.spectrum.data, src_, v)
 
 def _constraint_replace(self, parameters, inv=False):
     # replace any parameter with constraint into unconstrained ones by calling its constraint bijector
->>>>>>> cc12089a
     # return transformed pytree
     where_in = lambda model: model.get(parameters)
     param_values = where_in(self)
