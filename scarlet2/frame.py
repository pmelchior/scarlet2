--- conflicted
+++ resolved
@@ -28,11 +28,7 @@
 
     @property
     def C(self):
-<<<<<<< HEAD
         return len(self.channels)
-=======
-        return self.bbox.shape[0]
->>>>>>> 546bdc96
 
     @property
     def pixel_size(self):
