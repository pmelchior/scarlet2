--- conflicted
+++ resolved
@@ -1,71 +1,50 @@
-"""Interpolation methods
-
+import jax
+import jax.numpy as jnp
+import equinox as eqx
+
+"""
 Some of the code to perform interpolation in Fourier space as been adapted from
 https://github.com/GalSim-developers/JAX-GalSim/blob/main/jax_galsim/interpolant.py
 https://github.com/GalSim-developers/JAX-GalSim/blob/main/jax_galsim/interpolatedimage.py
 """
 
-import equinox as eqx
-import jax
-import jax.numpy as jnp
-
 ### Interpolant class
+
 class Interpolant(eqx.Module):
-    """Base class for interpolants"""
     extent: int
-    """Size of the interpolation kernel"""
     def __call__(
         self):
         raise NotImplementedError
 
     def kernel(self, x):
-        """Evaluate the kernel in configuration space at location `x`
-
-        Parameters
-        ----------
-        x: float or array
-            Position in real space
-
-        Returns
-        -------
-        float or array
-        """
         raise NotImplementedError
-
+    
     def uval(self, u):
-        """Evaluate the kernel in Fourier space at frequency `u`
-
-        Parameters
-        ----------
-        u: complex or array
-            Position in Fourier space
-
-        Returns
-        -------
-        complex or array
-        """
         raise NotImplementedError
 
-
 ### Quintic interpolant
+
 class Quintic(Interpolant):
-    """Quintic interpolation from Gruen & Bernstein (2014)"""
     def __init__(self):
         self.extent = 3
 
-    def _f_0_1_q(self, x):
-        return 1 + x * x * x * (-95 + 138 * x - 55 * x * x) / 12
-
-    def _f_1_2_q(self, x):
-        return (x - 1) * (x - 2) * (-138 + 348 * x - 249 * x * x + 55 * x * x * x) / 24
-
-    def _f_2_3_q(self, x):
-        return (x - 2) * (x - 3) * (x - 3) * (-54 + 50 * x - 11 * x * x) / 24
-
-    def _f_3_q(self, x):
+    def f_0_1_q(self, x):
+        return 1 + x*x*x * (-95 + 138*x - 55*x*x) / 12
+
+    def f_1_2_q(self, x):
+        return (x-1)*(x-2) * (-138 + 348*x - 249*x*x + 55*x*x*x) / 24
+
+
+    def f_2_3_q(self, x):
+        return (x-2)*(x-3)*(x-3)*(-54 + 50*x - 11*x*x) / 24
+
+    def f_3_q(self, x):
         return jnp.zeros_like(x, dtype=x.dtype)
 
     def kernel(self, x):
+        """
+        Quintic kernel values in direct space
+        """
         x = jnp.abs(x) # quitic kernel is even
 
         b1 = x <= 1
@@ -74,11 +53,14 @@
 
         return jnp.piecewise(
             x, 
-            [b1, (~b1) & b2, (~b2) & b3],
-            [self._f_0_1_q, self._f_1_2_q, self._f_2_3_q, self._f_3_q]
+            [b1, (~b1) & b2, (~b2) & b3], 
+            [self.f_0_1_q, self.f_1_2_q, self.f_2_3_q, self.f_3_q]
             )
     
     def uval(self, u):
+        """
+        Quintic kernel values in Fourier space
+        """
         u = jnp.abs(u)
         s = jnp.sinc(u)
         piu = jnp.pi*u
@@ -88,25 +70,22 @@
         
         return s * ssq * ssq * (s * (55. - 19. * piusq) + 2. * c * (piusq - 27.))
 
-
 ### Lanczos interpolant
+
 class Lanczos(Interpolant):
-    """Lanczos interpolation"""
+    
     def __init__(self, n):
-        """ Lanczos interpolant
+        """
+        Lanczos interpolant
 
         Parameters
         ----------
         n: Lanczos order
         """
+
         self.extent = n
-<<<<<<< HEAD
 
     def _f_1(self, x, n):
-=======
-    
-    def f_1(self, x, n):
->>>>>>> 3ad1494f
         """
         Approximation from galsim
         // res = n/(pi x)^2 * sin(pi x) * sin(pi x / n)
@@ -114,23 +93,15 @@
         //     = 1 - 1/6 pix^2 ( 1 + 1/n^2 )
         """
         px = jnp.pi * x
-        temp = 1. / 6. * px * px
+        temp = 1./6. * px * px
         res = 1. - temp * (1. + 1. / (n * n))
         return res
 
-<<<<<<< HEAD
     def _f_2(self, x, n):
         px = jnp.pi * x
         return n * jnp.sin(px) * jnp.sin(px / n) / px / px
 
     def _lanczos_n(self, x, n=3):
-=======
-    def f_2(self, x, n):
-        px = jnp.pi * x
-        return n * jnp.sin(px) * jnp.sin(px / n) / px / px
-
-    def lanczos_n(self, x, n=3):
->>>>>>> 3ad1494f
         """
         Lanczos interpolation kernel in direct space
         """
@@ -138,19 +109,13 @@
         window_n = jnp.abs(x) <= n
 
         return jnp.piecewise(
-<<<<<<< HEAD
             x,
             [small_x, (~small_x) & window_n],
             [self._f_1, self._f_2, lambda x, n: jnp.array(0)], n
-=======
-            x, 
-            [small_x, (~small_x) & window_n], 
-            [self.f_1, self.f_2, lambda x, n: jnp.array(0)], n
->>>>>>> 3ad1494f
         )
 
     def kernel(self, x):
-        return self._lanczos_n(x, self.extent)
+        return self.lanczos_n(x, self.extent)
 
 ### Resampling function
 
@@ -162,24 +127,24 @@
     ----------
     signal: array
         2d array containing the signal. We assume here that the coordinates of
-        the signal. Shape: `[Nx, Ny]`
+        the signal
+        shape: [Nx, Ny]
     coords: array
         Coordinates on which the signal is sampled.
-        Shape: `[Nx, Ny, 2]`
-        x-coordinates are `coords[0,:,0]`, y-coordinates are `coords[:,0,1]`.
+        shape: [Nx, Ny, 2]
+            - x-coordinates are coords[0,:,0]
+            - y-coordinates are coords[:,0,1]
     warp: array
         Coordinates on which to resample the signal.
-        Shape:[nx, ny, 2]
+        shape:[nx, ny, 2]
         [ [[0,  0], [0,  1], ...,  [0,  N-1]],
                            [ ... ],
           [[N-1,0], [N-1,1], ...,  [N-1,N  ]] ]
-    interpolant: Interpolant
-        Instance of interpolant
+    n: Lanczos order
 
     Returns
     -------
-    array
-        Resampled `signal` at the location indicated by `warp`
+    resampled_signal: array
     """
 
     x = warp[..., 0].flatten()
@@ -247,17 +212,11 @@
         [ [[0,  0], [0,  1], ...,  [0,  N-1]],
                            [ ... ],
           [[N-1,0], [N-1,1], ...,  [N-1,N  ]] ]
-    x_min: float
-        Left coordinate of corner of bounding box that defines the location of `signal`
-    y_min: float
-        Low coordinate of corner of bounding box that defines the location of `signal`
-    interpolant: Interpolant
-        Instance of interpolant
+    n: Lanczos order
 
     Returns
     -------
-    array
-        Resampled `signal` at the location indicated by `warp`
+    resampled_signal: array
     """
 
     x = warp[..., 0].flatten()
