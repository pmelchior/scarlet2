import equinox as eqx
import jax.numpy as jnp
import jax.scipy

from .bbox import Box
from .module import Module
<<<<<<< HEAD
from . import Scenery
=======
from .wavelets import starlet_transform, starlet_reconstruction
>>>>>>> feb0332e

from astropy.coordinates import SkyCoord
import astropy.units as u

class Morphology(Module):
    bbox: Box = eqx.field(static=True, init=False)

    def normalize(self, x):
        return x / x.max()

    def center_bbox(self, center):

        if isinstance(center, SkyCoord):
            try:
                center = Scenery.scene.frame.get_pixel(center)
            except AttributeError:
                print("`center` defined in sky coordinates can only be created within the context of a Scene")
                print("Use 'with Scene(frame) as scene: (...)'")
                raise

        self.bbox.set_center(center.astype(int))


class ArrayMorphology(Morphology):
    data: jnp.array

    def __init__(self, data):
        self.data = data
        self.bbox = Box(self.data.shape)

    def __call__(self):
        return self.normalize(self.data)


class ProfileMorphology(Morphology):
    center: jnp.array
    size: float
    ellipticity: (None, jnp.array)

    def __init__(self, center, size, ellipticity=None, bbox=None):

        if isinstance(center, SkyCoord):
            try:
                center = Scenery.scene.frame.get_pixel(center)
            except AttributeError:
                print("`center` defined in sky coordinates can only be used within the context of a Scene")
                print("Use 'with Scene(frame) as scene: (...)'")
                raise

        if isinstance(size, u.Quantity):
            try:
                size = Scenery.scene.frame.u_to_pixel(size)
            except AttributeError:
                print("`size` defined in astropy units can only be used within the context of a Scene")
                print("Use 'with Scene(frame) as scene: (...)'")
                raise

        # define radial profile function
        self.center = center
        self.size = size
        self.ellipticity = ellipticity

        if bbox is None:
            max_size = jnp.max(self.size)
            # explicit call to int() to avoid bbox sizes being jax-traced
            size = 10 * int(jnp.ceil(max_size))
            if size % 2 == 0:
                size += 1
            center_int = jnp.floor(self.center)
            shape = (size, size)
            origin = (int(center_int[0]) - size // 2, int(center_int[1]) - size // 2)
            bbox = Box(shape, origin=origin)
        self.bbox = bbox

    def f(self, R2):
        raise NotImplementedError

    def __call__(self):

        _Y = jnp.arange(self.bbox.shape[-2], dtype=float) + self.bbox.origin[-2] - self.center[-2]
        _X = jnp.arange(self.bbox.shape[-1], dtype=float) + self.bbox.origin[-1] - self.center[-1]

        if self.ellipticity is None:
            R2 = _Y[:, None] ** 2 + _X[None, :] ** 2
        else:
            e1, e2 = self.ellipticity
            g_factor = 1 / (1. + jnp.sqrt(1. - (e1 ** 2 + e2 ** 2)))
            g1, g2 = self.ellipticity * g_factor
            __X = ((1 - g1) * _X[None, :] - g2 * _Y[:, None]) / jnp.sqrt(
                1 - (g1 ** 2 + g2 ** 2)
            )
            __Y = (-g2 * _X[None, :] + (1 + g1) * _Y[:, None]) / jnp.sqrt(
                1 - (g1 ** 2 + g2 ** 2)
            )
            R2 = __Y ** 2 + __X ** 2

        R2 /= self.size ** 2
        R2 = jnp.maximum(R2, 1e-3)  # prevents infs at R2 = 0
        morph = self.normalize(self.f(R2))
        return morph


class GaussianMorphology(ProfileMorphology):

    def f(self, R2):
        return jnp.exp(-R2 / 2)

    def __call__(self):

        # faster circular 2D Gaussian: instead of N^2 evaluations, use outer product of 2 1D Gaussian evals
        if self.ellipticity is None:
            _Y = jnp.arange(self.bbox.shape[-2]) + self.bbox.origin[-2] - self.center[-2]
            _X = jnp.arange(self.bbox.shape[-1]) + self.bbox.origin[-1] - self.center[-1]

            # with pixel integration
            f = lambda x, s: 0.5 * (
                    1 - jax.scipy.special.erfc((0.5 - x) / jnp.sqrt(2) / s) +
                    1 - jax.scipy.special.erfc((0.5 + x) / jnp.sqrt(2) / s)
            )
            # # without pixel integration
            # f = lambda x, s: jnp.exp(-(x ** 2) / (2 * s ** 2)) / (jnp.sqrt(2 * jnp.pi) * s)

            return self.normalize(jnp.outer(f(_Y, self.size), f(_X, self.size)))

        else:
            return super().__call__()


class SersicMorphology(ProfileMorphology):
    n: float

    def __init__(self, n, center, size, ellipticity=None, bbox=None):
        self.n = n
        super().__init__(center, size, ellipticity=ellipticity, bbox=bbox)

    def f(self, R2):
        n = self.n
        n2 = n * n
        # simplest form of bn: Capaccioli (1989)
        # bn = 1.9992 * n - 0.3271
        #
        # better treatment in  Ciotti & Bertin (1999), eq. 18
        # stable to n > 0.36, with errors < 10^5
        bn = 2 * n - 0.333333 + 0.009877 / n + 0.001803 / n2 + 0.000114 / (n2 * n) - 0.000072 / (n2 * n2)

        # MacArthur, Courteau, & Holtzman (2003), eq. A2
        # much more stable for n < 0.36
        # not using it here to avoid if clause in jitted code
        #     bn = 0.01945 - 0.8902 * n + 10.95 * n2 - 19.67 * n2 * n + 13.43 * n2 * n2

        # Graham & Driver 2005, eq. 1
        # we're given R^2, so we use R2^(0.5/n) instead of 1/n
        return jnp.exp(-bn * (R2 ** (0.5 / n) - 1))


prox_plus = lambda x: jnp.maximum(x, 0)
prox_soft = lambda x, thresh: jnp.sign(x) * prox_plus(jnp.abs(x) - thresh)
prox_soft_plus = lambda x, thresh: prox_plus(prox_soft(x, thresh))


class StarletMorphology(Morphology):
    coeffs: jnp.ndarray
    l1_thresh: float = eqx.field(static=True)
    positive: bool = eqx.field(static=True)

    def __init__(self, coeffs, l1_thresh=1e-2, positive=True, bbox=None):
        if bbox is None:
            # wavelet coeffs: scales x n1 x n2
            bbox = Box(coeffs.shape[-2:])
        self.bbox = bbox

        self.coeffs = coeffs
        self.l1_thresh = l1_thresh
        self.positive = positive

    def __call__(self):
        if self.positive:
            f = prox_soft_plus
        else:
            f = prox_soft
        return self.normalize(starlet_reconstruction(f(self.coeffs, self.l1_thresh)))

    @staticmethod
    def from_image(image, **kwargs):
        # Starlet transform of image (n1,n2) into coefficient with 3 dimensions: (scales+1,n1,n2)
        coeffs = starlet_transform(image)
        return StarletMorphology(coeffs, **kwargs)<|MERGE_RESOLUTION|>--- conflicted
+++ resolved
@@ -4,11 +4,9 @@
 
 from .bbox import Box
 from .module import Module
-<<<<<<< HEAD
 from . import Scenery
-=======
 from .wavelets import starlet_transform, starlet_reconstruction
->>>>>>> feb0332e
+
 
 from astropy.coordinates import SkyCoord
 import astropy.units as u
