import functools

import equinox as eqx
import jax
import jax.numpy as jnp


# recursively finding attributes:
# from https://stackoverflow.com/a/31174427
# with modification to unpack a list with an attribute counter
def rgetattr(obj, attr, *args):
    def _getattr(obj, attr):
        if not isinstance(obj, (list, tuple)):
            return getattr(obj, attr, *args)
        return obj.__getitem__(int(attr))

    return functools.reduce(_getattr, [obj] + attr.split('.'))


class Parameter(eqx.Module):
    value: (jnp.ndarray, float, complex, bool, int)
    constraint: (None, object) = None
    prior: (None, object) = None
    stepsize: float = 1
    fixed: bool = False

    def log_prior(self):
        if self.prior is None:
            return 0
        return self.prior.log_prob(self.value)


<<<<<<< HEAD
def relative_step(x, it, factor=0.1, minimum=1e-6):
=======
def relative_step(x, *args, factor=0.1, minimum=1e-6):
>>>>>>> 54ce9c5a
    """Step size set at `factor` times the norm of `x`

    As step size functions have the signature (array, int) -> float, *args captures, 
    and then ignores, the iteration counter.
    """
    return jnp.maximum(minimum, factor * jnp.linalg.norm(x))


class Module(eqx.Module):
    _param_info: dict = eqx.field(static=True, init=False, repr=False)

    def __post_init__(self):
        self._param_info = dict()
        # if user specifies Parameter instead of ndarray:
        # extract value from Parameter instances, but save their metadata
        for name in self.__dataclass_fields__.keys():
            # not all fields need to have attributes set
            try:
                p = getattr(self, name)
            except AttributeError:
                continue
            self.set(name, p)

    def __call__(self, *args, **kwargs):
        raise NotImplementedError

    def set(self, name, p):

        default_info = {
            "constraint": None,
            "prior": None,
            "stepsize": 1,
            "fixed": True  # ndarrays are treated as fixed by default
        }
        # unpack Parameter
        if isinstance(p, Parameter):
            self._param_info[name] = {
                "constraint": p.constraint,
                "prior": p.prior,
                "stepsize": p.stepsize,
                "fixed": p.fixed
            }
            # store value as Module attribute instead of Parameter
            object.__setattr__(self, name, p.value)
        elif eqx.is_array_like(p):
            # store default infos for all other array-like parameters
            self._param_info[name] = default_info
            object.__setattr__(self, name, p)

    def set_info(self, name, **kwargs):
        parameters = self.get_parameters(return_info=True, list_fixed=True)

        if not isinstance(name, (list, tuple, {}.keys().__class__)):
            name = (name,)

        for n in name:
            info = parameters[n][1]
            for k, v in kwargs.items():
                info[k] = v

    @property
    def parameters(self):
        return self.get_parameters()

    def get_parameters(self, return_value=True, return_info=False, list_fixed=False):
        # Get all non-fixed parameters as dict: name->attribute
        names = self.__dataclass_fields__.keys()
        params = {}
        info = {}

        def get_info(name, attr, infodict):
            params[name] = attr
            info[name] = infodict

        for name in names:
            a = getattr(self, name)
            if eqx.is_array_like(a):
                infodict = self._param_info[name]
                if list_fixed or not infodict["fixed"]:
                    get_info(name, a, infodict)
            # recursively get all parameters from child models
            elif isinstance(a, Module):
                params_ = a.get_parameters(return_info=True, list_fixed=list_fixed)
                for k, (p, infodict) in params_.items():
                    name_ = f"{name}.{k}"
                    get_info(name_, p, infodict)
            elif isinstance(a, (list, tuple)):
                for i, a_ in enumerate(a):
                    params_ = a_.get_parameters(return_info=True, list_fixed=list_fixed)
                    for k, (p, infodict) in params_.items():
                        name_ = f"{name}.{i}.{k}"
                        get_info(name_, p, infodict)
        if return_value:
            if return_info:
                params = {k: (params[k], info[k]) for k in params.keys()}
        else:
            if return_info:
                params = info
            else:
                params = params.keys()
        return params

    def replace(self, name, val):
        # replace named attribute by other value
        # WARNING:
        # This function will create inconsistent _param_info for named parameter.
        # Use only for explicit optimizers/samplers calls that don't need/understand _param_info
        if not isinstance(name, (list, tuple, {}.keys().__class__)):
            name = (name,)
            val = (val,)
        where = lambda model: tuple(rgetattr(model, n) for n in name)
        replace = val
        return eqx.tree_at(where, self, replace=replace)

    @property
    def filter_spec(self):
        # Get equinox filter_spec for all non-fixed parameters
        filtered = jax.tree_util.tree_map(lambda _: False, self)
        params = self.parameters
        where = lambda model: tuple(rgetattr(model, n) for n in params.keys())
        replace = tuple(True for n in range(len(params)))
        filter = eqx.tree_at(where, filtered, replace=replace)
        if all(jax.tree_util.tree_leaves(filter)):
            return None
        return filter<|MERGE_RESOLUTION|>--- conflicted
+++ resolved
@@ -30,11 +30,7 @@
         return self.prior.log_prob(self.value)
 
 
-<<<<<<< HEAD
-def relative_step(x, it, factor=0.1, minimum=1e-6):
-=======
 def relative_step(x, *args, factor=0.1, minimum=1e-6):
->>>>>>> 54ce9c5a
     """Step size set at `factor` times the norm of `x`
 
     As step size functions have the signature (array, int) -> float, *args captures, 
