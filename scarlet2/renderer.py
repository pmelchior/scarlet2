"""Renderer classes"""
import equinox as eqx
import jax
import jax.numpy as jnp

from .fft import _wrap_hermitian_x
from .fft import convolve, deconvolve, _get_fast_shape, transform, good_fft_size, _trim
from .interpolation import resample_ops
from .measure import get_angle, get_sign


class Renderer(eqx.Module):
    """Renderer base class

    Renderers are (potentially parameterized) transformations between the model frame and the observation frame,
    or elements of such a transformation.
    """

    def __call__(self, model, key=None):  # key is needed to chain renderers with eqx.nn.Sequential
        raise NotImplementedError


class NoRenderer(Renderer):
    """Inactive renderer that does not change the model"""
    def __call__(self, model, key=None):
        return model


class ChannelRenderer(Renderer):
    """Map model to observed channels

    This renderer only affects to spectral dimension of the model. It needs to be combined with spatial renderers
    for a full transformation to the observed frame.
    """
    channel_map: (None, list, slice, jnp.array) = None
    """Lookup table or transformation matrix
    
    For every channel in the observed frame, this map contained the index or weights of the model channels.
    """

    def __init__(self, model_frame, obs_frame):
        """Initialize channel mapping

        This method will attempt to find the index in `model_frame.channels` for every item `obs_frame.channels`.
        For this to work, the identifiers of the channels need to be the same, e.g. `channels=['g','r','i']` or
        `channels=[0,1,2,3,4]`.

        Parameters
        ----------
        model_frame: :py:class:`~scarlet.Frame`
        obs_frame: :py:class:`~scarlet.Frame`

        Raises
        ------
        ValueError
            If observed channel(s) are not found in `model_frame`
        """
        if obs_frame.channels == model_frame.channels:
            channel_map = None
        else:
            try:
                channel_map = [
                    list(model_frame.channels).index(c)
                    for c in list(obs_frame.channels)
                ]
            except ValueError:
                msg = "Cannot match channels between model and observation.\n"
                msg += f"Got {model_frame.channels} and {obs_frame.channels}."
                raise ValueError(msg)

            min_channel = min(channel_map)
            max_channel = max(channel_map)
            if max_channel + 1 - min_channel == len(channel_map):
                channel_map = slice(min_channel, max_channel + 1)
        self.channel_map = channel_map

    def __call__(self, model, key=None):
        """Map model channels onto the observation channels

        Parameters
        ----------
        model: array
            The hyperspectral model
        Returns
        -------
        obs_model: array
            `model` mapped onto the observation channels
        """
        if self.channel_map is None:
            return model
        if isinstance(self.channel_map, (slice, list)):
            return model[self.channel_map, :, :]
        # not yet used by any renderer: full matrix mapping between model and observation channels
        return jnp.dot(self.channel_map, model)


class ConvolutionRenderer(Renderer):
    """Convolve model with observed PSF

    The convolution is performed in Fourier space and applies the difference kernel between model PSF and observed PSF.
    """

    def __init__(self, model_frame, obs_frame):
        """Initialize convolution renderer with difference kernel between `model_frame` and `obs_frame`

        Parameters
        ----------
        model_frame: :py:class:`~scarlet.Frame`
        obs_frame: :py:class:`~scarlet.Frame`
        """
        # create PSF model
        psf = model_frame.psf()
        if len(psf.shape) == 2:  # only one image for all bands
            psf_model = jnp.tile(psf, (obs_frame.bbox.shape[0], 1, 1))
        else:
            psf_model = psf

        # make sure fft uses a shape large enough to cover the convolved model
        fft_shape = _get_fast_shape(
            model_frame.bbox.shape, psf_model.shape, padding=3, axes=(-2, -1)
        )

        # compute and store diff kernel in Fourier space
        diff_kernel_fft = deconvolve(
            obs_frame.psf(),
            psf_model,
            axes=(-2, -1),
            fft_shape=fft_shape,
            return_fft=True,
        )
        object.__setattr__(self, "_diff_kernel_fft", diff_kernel_fft)

    def __call__(self, model, key=None):
        return convolve(model, self._diff_kernel_fft, axes=(-2, -1))

<<<<<<< HEAD
"""
Preprocess:
    - padd img, psf_in and psf_out on the according goodfftsize
    - return kimages

Resample:
    - resample the three kimages on the target kgrid
    - return these kimages

Postprocess:
    - Deconvolve model PSF and convolve obs PSF in Fourier space
    - kwrapping
    - ifft and cropping to obs frame
"""


class PreprocessMultiresRenderer(Renderer):
    """Renderer to preprocess resampling renderer.

    The renderer for frame that have a different resolution from the model is broken into three parts:
    * `PreprocessMultiresRenderer`
    * `ResampleMultiresRenderer`
    * `PostprocessMultiresRenderer`

    This one (step 1) performs padding and Fourier transform of the model image, model psf and
    observed psf.
=======
class MultiresolutionRenderer(Renderer):

>>>>>>> 3ad1494f
    """
    Multiresolution renderer steps:

        Preprocess:
            - padd img, psf_in and psf_out on the according goodfftsize
            - return kimages

        Resample:
            - resample the three kimages on the target kgrid
            - return these kimages

<<<<<<< HEAD
    def __init__(self, model_frame, obs_frame, padding=4):
        """Initialize preprocess renderer in multi-resolution mapping
=======
        Postprocess:
            - Deconvolve model PSF and convolve obs PSF in Fourier space
            - kwrapping
            - ifft and cropping to obs frame

    """
    def __init__(self, model_frame, obs_frame, padding=None):
>>>>>>> 3ad1494f

        Parameters
        ----------
        model_frame: :py:class:`~scarlet2.Frame`
        obs_frame: :py:class:`~scarlet2.Frame`
        padding: int, optional
            How many times to input image if padded to reduce FFT artifacts.
        """
        object.__setattr__(self, "_padding", padding)

        # create PSF model
        psf_model = model_frame.psf()

        if len(psf_model.shape) == 2:  # only one image for all bands
            psf_model = jnp.tile(psf_model, (obs_frame.bbox.shape[0], 1, 1))
<<<<<<< HEAD

        object.__setattr__(self, "_psf_model", psf_model)

=======
        
>>>>>>> 3ad1494f
        psf_obs = obs_frame.psf()

        fft_shape_model_im = good_fft_size(padding*max(model_frame.bbox.shape))
        fft_shape_model_psf = good_fft_size(padding*max(psf_model.shape))
        fft_shape_obs_psf = good_fft_size(padding*max(psf_obs.shape))

        object.__setattr__(self, "fft_shape_model_im", fft_shape_model_im)
        object.__setattr__(self, "fft_shape_model_psf", fft_shape_model_psf)
        object.__setattr__(self, "fft_shape_obs_psf", fft_shape_obs_psf)

<<<<<<< HEAD
    def __call__(self, model, key=None):
        """Computes the (padded) Fourier transform of `model`

        Returns
        -------
        model_k: array
            Padded Fourier transform of `model`
        model_psf_k: array
            Padded Fourier transform of the model PSF
        obs_psf_k: array
            Padded Fourier transform of the observed PSF
        """
        psf_model = self._psf_model
        psf_obs = self._psf_obs

        model_kim = jnp.fft.fftshift(
            transform(model, (self.fft_shape_model_im, self.fft_shape_model_im), (-2, -1)),
            (-2))
=======
        # Fourier transform model and observation PSFs
>>>>>>> 3ad1494f
        model_kpsf = jnp.fft.fftshift(
            transform(psf_model, (fft_shape_model_psf, fft_shape_model_psf), (-2, -1)),
            (-2))
        obs_kpsf = jnp.fft.fftshift(
            transform(psf_obs, (fft_shape_obs_psf, fft_shape_obs_psf), (-2, -1)),
            (-2))

<<<<<<< HEAD
        return model_kim, model_kpsf, obs_kpsf
    
class ResamplingMultiresRenderer(Renderer):
    """
    Perform the interpolation of the model, model psf and obs psf on the same
    target grid
    """

    def __init__(self, model_frame, obs_frame, padding=4):

        object.__setattr__(self, "_padding", padding)

        fft_shape_model_im = good_fft_size(self._padding * max(model_frame.bbox.shape))
        fft_shape_obs_psf = good_fft_size(self._padding * max(obs_frame.psf().shape))

=======
>>>>>>> 3ad1494f
        # getting the smallest grid to perform the interpolation
        # odd shape is required for k-wrapping later
        fft_shape_target = min(fft_shape_model_im, fft_shape_obs_psf) + 1
        object.__setattr__(self, "fft_shape_target", fft_shape_target)

        object.__setattr__(self, "res_in", model_frame.pixel_size)
        object.__setattr__(self, "res_out", obs_frame.pixel_size)

        # Extract rotation angle between WCSs using jacobian matrices
        angle_in = get_angle(model_frame.wcs)
        angle_out = get_angle(obs_frame.wcs)
        if angle_out - angle_in == 0:
            object.__setattr__(self, "rotation_angle", None)
        else:
            object.__setattr__(self, "rotation_angle", angle_out - angle_in)
        
        # Get flip sign between WCSs using jacobian matrices
        sign_in = get_sign(model_frame.wcs)
        sign_out = get_sign(obs_frame.wcs)
        if (sign_in != sign_out).any():
            raise ValueError("model and observation WCSs have different sign conventions, which is not yet handled by scarlet2")

        object.__setattr__(self, "flip_sign", sign_in*sign_out)

        model_kpsf_interp = resample_ops(model_kpsf, model_kpsf.shape[-2], 
                                        self.fft_shape_target, self.res_in, self.res_out,
                                        phi=self.rotation_angle,
                                        flip_sign=self.flip_sign)
        
        obs_kpsf_interp = resample_ops(obs_kpsf, obs_kpsf.shape[-2], 
                                        self.fft_shape_target, self.res_out, self.res_out)
        

<<<<<<< HEAD
class PostprocessMultiresRenderer(Renderer):
    def __init__(self, model_frame, obs_frame, padding=4):
        object.__setattr__(self, "_padding", padding)

        fft_shape_model_im = good_fft_size(self._padding * max(model_frame.bbox.shape))
        fft_shape_obs_psf = good_fft_size(self._padding * max(obs_frame.psf().shape))
        object.__setattr__(self, "real_shape_target", obs_frame.bbox.shape)

        # getting the smallest grid to perform the interpolation
        # odd shape is required for k-wrapping later
        fft_shape_target = min(fft_shape_model_im, fft_shape_obs_psf) + 1
        object.__setattr__(self, "fft_shape_target", fft_shape_target)
=======
        object.__setattr__(self, "model_kpsf_interp", model_kpsf_interp)
        object.__setattr__(self, "obs_kpsf_interp", obs_kpsf_interp)

        object.__setattr__(self, "real_shape_target", obs_frame.bbox.shape)
>>>>>>> 3ad1494f

    def __call__(self, model, key=None):

        # Fourier transform model
        model_kim = jnp.fft.fftshift(
            transform(model, (self.fft_shape_model_im, self.fft_shape_model_im), (-2, -1)),
            (-2))
        
        # resample on target grid
        model_kim_interp = resample_ops(model_kim, model_kim.shape[-2], 
                                        self.fft_shape_target, self.res_in, self.res_out,
                                        phi=self.rotation_angle,
                                        flip_sign=self.flip_sign)

        # deconvolve with model psf, re-convolve with observation psf and Fourier transform back to real space
        model_kim = model_kim_interp 
        model_kpsf = self.model_kpsf_interp
        obs_kpsf = self.obs_kpsf_interp
        
        kimage_final = model_kim / model_kpsf * obs_kpsf

        kimage_final_wrap = jax.vmap(_wrap_hermitian_x, in_axes=(0, None, None, None, None, None, None))(
            kimage_final,
            -self.fft_shape_target // 2,
            -self.fft_shape_target // 2,
            -self.fft_shape_target // 2 + 1,
            -self.fft_shape_target // 2,
            self.fft_shape_target - 1,
            self.fft_shape_target - 1
        )

        kimage_final_wrap = kimage_final_wrap[:, :-1, :]
    
        kimg_shift = jnp.fft.ifftshift(kimage_final_wrap, axes=(-2,))

        real_image_arr = jnp.fft.fftshift(
            jnp.fft.irfft2(kimg_shift, 
                           [self.fft_shape_target-1, self.fft_shape_target-1], (-2, -1)), (-2, -1)
        )

        img_trimed = _trim(real_image_arr, [real_image_arr.shape[0], self.real_shape_target[-2], self.real_shape_target[-1]])

        return img_trimed        <|MERGE_RESOLUTION|>--- conflicted
+++ resolved
@@ -1,60 +1,31 @@
-"""Renderer classes"""
 import equinox as eqx
+import jax.numpy as jnp
 import jax
-import jax.numpy as jnp
-
-from .fft import _wrap_hermitian_x
-from .fft import convolve, deconvolve, _get_fast_shape, transform, good_fft_size, _trim
+
+from .fft import convolve, deconvolve, _get_fast_shape, transform, good_fft_size, _trim, _pad
+
 from .interpolation import resample_ops
+
+from .fft import wrap_hermitian_x
+
 from .measure import get_angle, get_sign
 
-
 class Renderer(eqx.Module):
-    """Renderer base class
-
-    Renderers are (potentially parameterized) transformations between the model frame and the observation frame,
-    or elements of such a transformation.
-    """
-
-    def __call__(self, model, key=None):  # key is needed to chain renderers with eqx.nn.Sequential
+    def __call__(
+        self, model, key=None
+    ):  # key is needed to chain renderers with eqx.nn.Sequential
         raise NotImplementedError
 
 
 class NoRenderer(Renderer):
-    """Inactive renderer that does not change the model"""
     def __call__(self, model, key=None):
         return model
 
 
 class ChannelRenderer(Renderer):
-    """Map model to observed channels
-
-    This renderer only affects to spectral dimension of the model. It needs to be combined with spatial renderers
-    for a full transformation to the observed frame.
-    """
-    channel_map: (None, list, slice, jnp.array) = None
-    """Lookup table or transformation matrix
-    
-    For every channel in the observed frame, this map contained the index or weights of the model channels.
-    """
+    channel_map: (None, list, slice) = None
 
     def __init__(self, model_frame, obs_frame):
-        """Initialize channel mapping
-
-        This method will attempt to find the index in `model_frame.channels` for every item `obs_frame.channels`.
-        For this to work, the identifiers of the channels need to be the same, e.g. `channels=['g','r','i']` or
-        `channels=[0,1,2,3,4]`.
-
-        Parameters
-        ----------
-        model_frame: :py:class:`~scarlet.Frame`
-        obs_frame: :py:class:`~scarlet.Frame`
-
-        Raises
-        ------
-        ValueError
-            If observed channel(s) are not found in `model_frame`
-        """
         if obs_frame.channels == model_frame.channels:
             channel_map = None
         else:
@@ -95,26 +66,14 @@
 
 
 class ConvolutionRenderer(Renderer):
-    """Convolve model with observed PSF
-
-    The convolution is performed in Fourier space and applies the difference kernel between model PSF and observed PSF.
-    """
-
     def __init__(self, model_frame, obs_frame):
-        """Initialize convolution renderer with difference kernel between `model_frame` and `obs_frame`
-
-        Parameters
-        ----------
-        model_frame: :py:class:`~scarlet.Frame`
-        obs_frame: :py:class:`~scarlet.Frame`
-        """
         # create PSF model
         psf = model_frame.psf()
         if len(psf.shape) == 2:  # only one image for all bands
             psf_model = jnp.tile(psf, (obs_frame.bbox.shape[0], 1, 1))
         else:
             psf_model = psf
-
+        
         # make sure fft uses a shape large enough to cover the convolved model
         fft_shape = _get_fast_shape(
             model_frame.bbox.shape, psf_model.shape, padding=3, axes=(-2, -1)
@@ -133,37 +92,8 @@
     def __call__(self, model, key=None):
         return convolve(model, self._diff_kernel_fft, axes=(-2, -1))
 
-<<<<<<< HEAD
-"""
-Preprocess:
-    - padd img, psf_in and psf_out on the according goodfftsize
-    - return kimages
-
-Resample:
-    - resample the three kimages on the target kgrid
-    - return these kimages
-
-Postprocess:
-    - Deconvolve model PSF and convolve obs PSF in Fourier space
-    - kwrapping
-    - ifft and cropping to obs frame
-"""
-
-
-class PreprocessMultiresRenderer(Renderer):
-    """Renderer to preprocess resampling renderer.
-
-    The renderer for frame that have a different resolution from the model is broken into three parts:
-    * `PreprocessMultiresRenderer`
-    * `ResampleMultiresRenderer`
-    * `PostprocessMultiresRenderer`
-
-    This one (step 1) performs padding and Fourier transform of the model image, model psf and
-    observed psf.
-=======
 class MultiresolutionRenderer(Renderer):
 
->>>>>>> 3ad1494f
     """
     Multiresolution renderer steps:
 
@@ -175,10 +105,6 @@
             - resample the three kimages on the target kgrid
             - return these kimages
 
-<<<<<<< HEAD
-    def __init__(self, model_frame, obs_frame, padding=4):
-        """Initialize preprocess renderer in multi-resolution mapping
-=======
         Postprocess:
             - Deconvolve model PSF and convolve obs PSF in Fourier space
             - kwrapping
@@ -186,86 +112,38 @@
 
     """
     def __init__(self, model_frame, obs_frame, padding=None):
->>>>>>> 3ad1494f
-
-        Parameters
-        ----------
-        model_frame: :py:class:`~scarlet2.Frame`
-        obs_frame: :py:class:`~scarlet2.Frame`
-        padding: int, optional
-            How many times to input image if padded to reduce FFT artifacts.
-        """
+
+        if padding == None:
+            # use 4 times padding
+            padding = 4
         object.__setattr__(self, "_padding", padding)
 
         # create PSF model
         psf_model = model_frame.psf()
-
+        
         if len(psf_model.shape) == 2:  # only one image for all bands
             psf_model = jnp.tile(psf_model, (obs_frame.bbox.shape[0], 1, 1))
-<<<<<<< HEAD
-
-        object.__setattr__(self, "_psf_model", psf_model)
-
-=======
-        
->>>>>>> 3ad1494f
+
         psf_obs = obs_frame.psf()
 
-        fft_shape_model_im = good_fft_size(padding*max(model_frame.bbox.shape))
-        fft_shape_model_psf = good_fft_size(padding*max(psf_model.shape))
-        fft_shape_obs_psf = good_fft_size(padding*max(psf_obs.shape))
+        object.__setattr__(self, "_psf_obs", psf_obs)
+
+        fft_shape_model_im = good_fft_size(self._padding*max(model_frame.bbox.shape))
+        fft_shape_model_psf = good_fft_size(self._padding*max(psf_model.shape))
+        fft_shape_obs_psf = good_fft_size(self._padding*max(psf_obs.shape))
 
         object.__setattr__(self, "fft_shape_model_im", fft_shape_model_im)
         object.__setattr__(self, "fft_shape_model_psf", fft_shape_model_psf)
         object.__setattr__(self, "fft_shape_obs_psf", fft_shape_obs_psf)
 
-<<<<<<< HEAD
-    def __call__(self, model, key=None):
-        """Computes the (padded) Fourier transform of `model`
-
-        Returns
-        -------
-        model_k: array
-            Padded Fourier transform of `model`
-        model_psf_k: array
-            Padded Fourier transform of the model PSF
-        obs_psf_k: array
-            Padded Fourier transform of the observed PSF
-        """
-        psf_model = self._psf_model
-        psf_obs = self._psf_obs
-
-        model_kim = jnp.fft.fftshift(
-            transform(model, (self.fft_shape_model_im, self.fft_shape_model_im), (-2, -1)),
-            (-2))
-=======
         # Fourier transform model and observation PSFs
->>>>>>> 3ad1494f
         model_kpsf = jnp.fft.fftshift(
-            transform(psf_model, (fft_shape_model_psf, fft_shape_model_psf), (-2, -1)),
+            transform(psf_model, (self.fft_shape_model_psf, self.fft_shape_model_psf), (-2, -1)),
             (-2))
         obs_kpsf = jnp.fft.fftshift(
-            transform(psf_obs, (fft_shape_obs_psf, fft_shape_obs_psf), (-2, -1)),
+            transform(psf_obs, (self.fft_shape_obs_psf, self.fft_shape_obs_psf), (-2, -1)),
             (-2))
 
-<<<<<<< HEAD
-        return model_kim, model_kpsf, obs_kpsf
-    
-class ResamplingMultiresRenderer(Renderer):
-    """
-    Perform the interpolation of the model, model psf and obs psf on the same
-    target grid
-    """
-
-    def __init__(self, model_frame, obs_frame, padding=4):
-
-        object.__setattr__(self, "_padding", padding)
-
-        fft_shape_model_im = good_fft_size(self._padding * max(model_frame.bbox.shape))
-        fft_shape_obs_psf = good_fft_size(self._padding * max(obs_frame.psf().shape))
-
-=======
->>>>>>> 3ad1494f
         # getting the smallest grid to perform the interpolation
         # odd shape is required for k-wrapping later
         fft_shape_target = min(fft_shape_model_im, fft_shape_obs_psf) + 1
@@ -290,6 +168,15 @@
 
         object.__setattr__(self, "flip_sign", sign_in*sign_out)
 
+    def __call__(self, kimages, key=None):
+
+        model_kim, model_kpsf, obs_kpsf = kimages
+
+        model_kim_interp = resample_ops(model_kim, model_kim.shape[-2], 
+                                        self.fft_shape_target, self.res_in, self.res_out,
+                                        phi=self.rotation_angle,
+                                        flip_sign=self.flip_sign)
+
         model_kpsf_interp = resample_ops(model_kpsf, model_kpsf.shape[-2], 
                                         self.fft_shape_target, self.res_in, self.res_out,
                                         phi=self.rotation_angle,
@@ -298,55 +185,28 @@
         obs_kpsf_interp = resample_ops(obs_kpsf, obs_kpsf.shape[-2], 
                                         self.fft_shape_target, self.res_out, self.res_out)
         
-
-<<<<<<< HEAD
-class PostprocessMultiresRenderer(Renderer):
-    def __init__(self, model_frame, obs_frame, padding=4):
-        object.__setattr__(self, "_padding", padding)
-
-        fft_shape_model_im = good_fft_size(self._padding * max(model_frame.bbox.shape))
-        fft_shape_obs_psf = good_fft_size(self._padding * max(obs_frame.psf().shape))
-        object.__setattr__(self, "real_shape_target", obs_frame.bbox.shape)
-
-        # getting the smallest grid to perform the interpolation
-        # odd shape is required for k-wrapping later
-        fft_shape_target = min(fft_shape_model_im, fft_shape_obs_psf) + 1
-        object.__setattr__(self, "fft_shape_target", fft_shape_target)
-=======
+        return model_kim_interp, model_kpsf_interp, obs_kpsf_interp
+    
+
         object.__setattr__(self, "model_kpsf_interp", model_kpsf_interp)
         object.__setattr__(self, "obs_kpsf_interp", obs_kpsf_interp)
-
         object.__setattr__(self, "real_shape_target", obs_frame.bbox.shape)
->>>>>>> 3ad1494f
-
-    def __call__(self, model, key=None):
-
-        # Fourier transform model
-        model_kim = jnp.fft.fftshift(
-            transform(model, (self.fft_shape_model_im, self.fft_shape_model_im), (-2, -1)),
-            (-2))
-        
-        # resample on target grid
-        model_kim_interp = resample_ops(model_kim, model_kim.shape[-2], 
-                                        self.fft_shape_target, self.res_in, self.res_out,
-                                        phi=self.rotation_angle,
-                                        flip_sign=self.flip_sign)
-
-        # deconvolve with model psf, re-convolve with observation psf and Fourier transform back to real space
-        model_kim = model_kim_interp 
-        model_kpsf = self.model_kpsf_interp
-        obs_kpsf = self.obs_kpsf_interp
-        
+
+    def __call__(self, model, key=None):
+
+    def __call__(self, kimages, key=None):
+
+        model_kim, model_kpsf, obs_kpsf = kimages
         kimage_final = model_kim / model_kpsf * obs_kpsf
-
-        kimage_final_wrap = jax.vmap(_wrap_hermitian_x, in_axes=(0, None, None, None, None, None, None))(
-            kimage_final,
-            -self.fft_shape_target // 2,
-            -self.fft_shape_target // 2,
-            -self.fft_shape_target // 2 + 1,
-            -self.fft_shape_target // 2,
-            self.fft_shape_target - 1,
-            self.fft_shape_target - 1
+        
+        kimage_final_wrap = jax.vmap(wrap_hermitian_x, in_axes=(0, None, None, None, None, None, None))(
+                            kimage_final,
+                            -self.fft_shape_target//2,
+                            -self.fft_shape_target//2,
+                            -self.fft_shape_target//2+1,
+                            -self.fft_shape_target//2,
+                            self.fft_shape_target-1,
+                            self.fft_shape_target-1
         )
 
         kimage_final_wrap = kimage_final_wrap[:, :-1, :]
@@ -360,4 +220,4 @@
 
         img_trimed = _trim(real_image_arr, [real_image_arr.shape[0], self.real_shape_target[-2], self.real_shape_target[-1]])
 
-        return img_trimed        +        return img_trimed