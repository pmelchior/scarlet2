--- conflicted
+++ resolved
@@ -3,12 +3,8 @@
 import jax.numpy as jnp
 
 from .bbox import Box, overlap_slices
-<<<<<<< HEAD
 from .fft import make_ps_map
-from .frame import Frame
-=======
 from .frame import Frame, get_affine
->>>>>>> b6c2c734
 from .module import Module
 from .renderer import (
     ChannelRenderer,
@@ -104,12 +100,10 @@
         # 1 / [(2pi)^1/2 (sigma^2)^1/2]
         # with inverse variance weights: sigma^2 = 1/weight
         # full likelihood is sum over all (unmasked) pixels in data
-        d = jnp.prod(jnp.asarray(data.shape)) - jnp.sum(self.weights == 0)
-        log_norm = d / 2 * jnp.log(2 * jnp.pi)
+        n = jnp.prod(jnp.asarray(data.shape)) - jnp.sum(self.weights == 0)
+        log_norm = n / 2 * jnp.log(2 * jnp.pi)
         log_like = -jnp.sum(self.weights * (model_ - data) ** 2) / 2
-        log_norm += log_norm
-
-        return log_like
+        return log_like - log_norm
 
     def goodness_of_fit(self, model):
         """Evaluate the goodness of the model fit to the data
