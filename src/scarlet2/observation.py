--- conflicted
+++ resolved
@@ -149,7 +149,6 @@
         object.__setattr__(self, "renderer", renderer)
         return self
 
-<<<<<<< HEAD
     def eval_chi_square(self, model):
         """Evaluate the weighted mean (weighted by the inverse variance weights) of the squared residuals
 
@@ -256,7 +255,7 @@
     chi_square_border = (weights_out * (sub_res_out**2))[border].mean()
 
     return chi_square_box, chi_square_border
-=======
+
 
 class ObservationValidator(metaclass=ValidationMethodCollector):
     """A class containing all of the validation checks for Observation objects.
@@ -299,5 +298,4 @@
                 #! Placeholder for a meaningful context
                 context={"observation.weights": self.observation.weights},
             )
-        return None
->>>>>>> 90dd886f
+        return None