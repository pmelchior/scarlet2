--- conflicted
+++ resolved
@@ -656,11 +656,9 @@
     hvp_nn = np.array(hvp_nn)
 
     model_scene = scene()
-<<<<<<< HEAD
-    morph = model_scene[src_num]
-=======
-    morph = model_scene[src_num]  # FIXME: this must be wrong because that is a channel image, not a source image
->>>>>>> ba66f813
+    morph = model_scene[
+        src_num
+    ]  # FIXME: this must be wrong because that is a channel image, not a source image
     spectrum = jnp.array((1,))
     data = obs.data
     weights = obs.weights
@@ -690,13 +688,11 @@
 
 
 def sources(
-<<<<<<< HEAD
     scene,
     observation=None,
     norm=None,
     channel_map=None,
     show_model=True,
-    show_hallucination=False,
     show_observed=False,
     show_rendered=False,
     show_spectrum=True,
@@ -707,23 +703,6 @@
     title_kwargs=None,
     marker_kwargs=None,
     box_kwargs=None,
-=======
-        scene,
-        observation=None,
-        norm=None,
-        channel_map=None,
-        show_model=True,
-        show_observed=False,
-        show_rendered=False,
-        show_spectrum=True,
-        model_mask=None,
-        add_markers=True,
-        add_boxes=False,
-        fig_kwargs=dict(),
-        title_kwargs=dict(),
-        marker_kwargs={"color": "w", "marker": "x", "mew": 1, "ms": 10},
-        box_kwargs={"facecolor": "none", "edgecolor": "w", "lw": 0.5},
->>>>>>> ba66f813
 ):
     """Plot all sources in `scene`
 
@@ -735,12 +714,8 @@
     scene: :py:class:`~scarlet2.Scene`
         The scene object containing the sources and their models
     observation: :py:class:`~scarlet2.Observation`, optional
-<<<<<<< HEAD
-        The observation containing the dataobservation: :py:class:`~scarlet2.Observation`, optional
-=======
         The observation to render the sources for, or to show the data of.
         Only needed when `show_observed` or `show_rendered` is True.
->>>>>>> ba66f813
     norm: Norm, optional
         Norm to scale the intensity of `observation` into RGB 0..256
     channel_map: array, optional
@@ -786,11 +761,7 @@
 
     sources = scene.sources
     n_sources = len(sources)
-<<<<<<< HEAD
-    panels = sum((show_model, show_hallucination, show_observed, show_rendered, show_spectrum))
-=======
     panels = sum((show_model, show_observed, show_rendered, show_spectrum))
->>>>>>> ba66f813
 
     figsize = fig_kwargs.pop("figsize", None)
     if figsize is None:
@@ -814,41 +785,9 @@
                 extent=extent,
                 origin="lower",
             )
-<<<<<<< HEAD
-            ax[k - skipped][panel].set_title(f"Model Source {k}", **title_kwargs)
-            if center is not None and add_markers:
-                ax[k - skipped][panel].plot(*center, **marker_kwargs)
-            panel += 1
-
-        if show_hallucination:
-            # FIXME: outdated code
-            # Cannot be done here because priors are attached to parameters, which are not passed to this function
-            # Better to create separate plot.hallucination() only on sources with priors
-
-            # must use a prior to get a hallucination score
-            _, info = src.get_parameters(return_info=True)["morphology.data"]
-            assert info["prior"] is not None, "Must use a prior to get a hallucination score"
-
-            # Show the unrendered model in it's bbox
-            hallucination, metric = hallucination_score(scene, observation, k)
-            extent = src.bbox.get_extent()
-            true_max = np.max(np.abs(hallucination))
-            im = ax[k - skipped][panel].imshow(
-                hallucination,
-                norm=colors.SymLogNorm(linthresh=1, linscale=1, vmin=-true_max, vmax=true_max, base=10),
-                cmap="RdBu",
-                extent=extent,
-                origin="lower",
-            )
-            title = "Confidence: " + str(jnp.round(metric, 3))
-            ax[k - skipped][panel].set_title(title, **title_kwargs)
-            if center is not None and add_markers:
-                ax[k - skipped][panel].plot(*center, **marker_kwargs)
-=======
-            ax[k][panel].set_title("Model Source {}".format(k), **title_kwargs)
+            ax[k][panel].set_title(f"Model Source {k}", **title_kwargs)
             if center is not None and add_markers:
                 ax[k][panel].plot(*center, **marker_kwargs)
->>>>>>> ba66f813
             panel += 1
 
         if show_rendered or show_observed:
@@ -865,11 +804,7 @@
                 extent=extent,
                 origin="lower",
             )
-<<<<<<< HEAD
-            ax[k - skipped][panel].set_title(f"Model Source {k} Rendered", **title_kwargs)
-=======
-            ax[k][panel].set_title("Model Source {} Rendered".format(k), **title_kwargs)
->>>>>>> ba66f813
+            ax[k][panel].set_title(f"Model Source {k} Rendered", **title_kwargs)
             if add_markers:
                 ax[k][panel].plot(*center, **marker_kwargs)
             if add_boxes:
@@ -884,11 +819,7 @@
                 extent=extent,
                 origin="lower",
             )
-<<<<<<< HEAD
-            ax[k - skipped][panel].set_title("Observation".format(), **title_kwargs)
-=======
-            ax[k][panel].set_title("Observation".format(k), **title_kwargs)
->>>>>>> ba66f813
+            ax[k][panel].set_title("Observation".format(), **title_kwargs)
             if add_markers:
                 ax[k][panel].plot(*center, **marker_kwargs)
             if add_boxes:
@@ -903,19 +834,6 @@
             ] + [measure.flux(component) for component in src.components]
 
             for spectrum in spectra:
-<<<<<<< HEAD
-                ax[k - skipped][panel].plot(spectrum)
-            ax[k - skipped][panel].set_xticks(range(len(spectrum)))
-            if (
-                observation is not None
-                and hasattr(observation.frame, "channels")
-                and observation.frame.channels is not None
-            ):
-                ax[k - skipped][panel].set_xticklabels(observation.frame.channels)
-            ax[k - skipped][panel].set_title("Spectrum", **title_kwargs)
-            ax[k - skipped][panel].set_xlabel("Channel")
-            ax[k - skipped][panel].set_ylabel("Intensity")
-=======
                 ax[k][panel].plot(spectrum)
             ax[k][panel].set_xticks(range(len(spectrum)))
             if scene.frame.channels is not None:
@@ -923,7 +841,6 @@
             ax[k][panel].set_title("Spectrum", **title_kwargs)
             ax[k][panel].set_xlabel("Channel")
             ax[k][panel].set_ylabel("Intensity")
->>>>>>> ba66f813
 
     fig.tight_layout()
     return fig
